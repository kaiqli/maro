--- conflicted
+++ resolved
@@ -2,21 +2,13 @@
 # Licensed under the MIT license.
 
 
-<<<<<<< HEAD
-import yaml
-
-from maro.cli.grass.executors.grass_azure_executor import GrassAzureExecutor
-from maro.cli.grass.executors.grass_on_premises_executor import GrassOnPremisesExecutor
-from maro.cli.grass.executors.grass_local_executor import GrassLocalExecutor
-from maro.utils.exception.cli_exception import BadRequestError, FileOperationError, InvalidDeploymentTemplateError
-=======
 def create(deployment_path: str, **kwargs):
     # Late import.
     import yaml
->>>>>>> 5b92b43e
 
     from maro.cli.grass.executors.grass_azure_executor import GrassAzureExecutor
     from maro.cli.grass.executors.grass_on_premises_executor import GrassOnPremisesExecutor
+    from maro.cli.grass.executors.grass_local_executor import GrassLocalExecutor
     from maro.utils.exception.cli_exception import BadRequestError, FileOperationError, InvalidDeploymentTemplateError
 
     try:
@@ -25,17 +17,11 @@
         if create_deployment["mode"] == "grass/azure":
             GrassAzureExecutor.create(create_deployment=create_deployment)
         elif create_deployment["mode"] == "grass/on-premises":
-<<<<<<< HEAD
-            GrassOnPremisesExecutor.build_cluster_details(create_deployment=create_deployment)
-            executor = GrassOnPremisesExecutor(cluster_name=create_deployment["name"])
-            executor.create()
+            GrassOnPremisesExecutor.create(create_deployment=create_deployment)
         elif create_deployment["mode"] == "grass/local":
             GrassLocalExecutor.build_cluster_details(create_deployment=create_deployment)
             executor = GrassLocalExecutor(cluster_name=create_deployment["name"])
             executor.create()
-=======
-            GrassOnPremisesExecutor.create(create_deployment=create_deployment)
->>>>>>> 5b92b43e
         else:
             raise BadRequestError(f"Unsupported operation in mode '{create_deployment['mode']}'.")
     except KeyError as e:
