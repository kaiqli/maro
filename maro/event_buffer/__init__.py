# Copyright (c) Microsoft Corporation.
# Licensed under the MIT license.


<<<<<<< HEAD
from .event_buffer import EventBuffer, AtomEvent, CascadeEvent, EventState, MaroEvents
=======
from .event_buffer import DECISION_EVENT, Event, EventBuffer, EventCategory, EventState
>>>>>>> fb26bbff
<|MERGE_RESOLUTION|>--- conflicted
+++ resolved
@@ -2,8 +2,4 @@
 # Licensed under the MIT license.
 
 
-<<<<<<< HEAD
-from .event_buffer import EventBuffer, AtomEvent, CascadeEvent, EventState, MaroEvents
-=======
-from .event_buffer import DECISION_EVENT, Event, EventBuffer, EventCategory, EventState
->>>>>>> fb26bbff
+from .event_buffer import AtomEvent, CascadeEvent, EventBuffer, EventState, MaroEvents