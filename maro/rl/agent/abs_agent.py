# Copyright (c) Microsoft Corporation.
# Licensed under the MIT license.

import os
import pickle
from abc import ABC, abstractmethod

from maro.rl.algorithms.abs_algorithm import AbsAlgorithm
from maro.rl.storage.abs_store import AbsStore


class AbsAgent(ABC):
    """Abstract RL agent class.

    It's a sandbox for the RL algorithm. Scenario-specific details will be excluded.
    We focus on the abstraction algorithm development here. Environment observation and decision events will
    be converted to a uniform format before calling in. And the output will be converted to an environment
    executable format before return back to the environment. Its key responsibility is optimizing policy based
    on interaction with the environment.

    Args:
        name (str): Agent's name.
        algorithm (AbsAlgorithm): A concrete algorithm instance that inherits from AbstractAlgorithm.
            This is the centerpiece of the Agent class and is responsible for the most important tasks of an agent:
            choosing actions and optimizing models.
        experience_pool (AbsStore): It is used to store experiences processed by the experience shaper, which will be
            used by some value-based algorithms, such as DQN. Defaults to None.
    """
<<<<<<< HEAD
    def __init__(self, name: str, algorithm: AbsAlgorithm, experience_pool: AbsStore = None):
=======
    def __init__(
        self, name: str, algorithm: AbsAlgorithm, experience_pool: AbsStore
    ):
>>>>>>> 5d4831d8
        self._name = name
        self._algorithm = algorithm
        self._experience_pool = experience_pool

    @property
    def algorithm(self):
        """Underlying algorithm employed by the agent."""
        return self._algorithm

    @property
    def experience_pool(self):
        """Underlying experience pool where the agent stores experiences."""
        return self._experience_pool

    def choose_action(self, model_state, epsilon: float = .0):
        """Choose an action using the underlying algorithm based on a preprocessed env state.

        Args:
            model_state: State vector as accepted by the underlying algorithm.
            epsilon (float): Exploration rate.
        Returns:
            Action given by the underlying policy model.
        """
        return self._algorithm.choose_action(model_state, epsilon)

    @abstractmethod
    def train(self, *args, **kwargs):
        """Training logic to be implemented by the user.

        For example, this may include drawing samples from the experience pool and the algorithm training on
        these samples.
        """
        return NotImplementedError

    def store_experiences(self, experiences):
        """Store new experiences in the experience pool."""
        if self._experience_pool is not None:
            self._experience_pool.put(experiences)

    def load_models(self, *models, **model_dict):
        """Load models from memory."""
        self._algorithm.load_models(*models, **model_dict)

    def dump_models(self):
        """Return the algorithm's trainable models."""
        return self._algorithm.dump_models()

    def load_models_from_file(self, dir_path: str):
        """Load trainable models from disk.

        Load trainable models from the specified directory. The model file is always prefixed with the agent's name.

        Args:
            dir_path (str): path to the directory where the models are saved.
        """
        self._algorithm.load_models_from_file(os.path.join(dir_path, self._name))

    def dump_models_to_file(self, dir_path: str):
        """Dump the algorithm's trainable models to disk.

        Dump trainable models to the specified directory. The model file is always prefixed with the agent's name.

<<<<<<< HEAD
        Args:
            dir_path (str): path to the directory where the models are saved.
        """
        self._algorithm.dump_models_to_file(os.path.join(dir_path, self._name))

    def dump_experience_pool(self, dir_path: str):
        """Dump the experience pool to disk."""
        if self._experience_pool is not None:
            os.makedirs(dir_path, exist_ok=True)
            with open(os.path.join(dir_path, self._name), "wb") as fp:
                pickle.dump(self._experience_pool, fp)
=======
    def dump_model_dict(self, dir_path: str):
        """Dump models to disk."""
        torch.save(
            {model_key: model.state_dict() for model_key, model in self._algorithm.model_dict.items()},
            os.path.join(dir_path, self._name)
        )

    def dump_experience_pool(self, dir_path: str):
        """Dump the experience pool to disk."""
        os.makedirs(dir_path, exist_ok=True)
        with open(os.path.join(dir_path, self._name), "wb") as fp:
            pickle.dump(self._experience_pool, fp)
>>>>>>> 5d4831d8
<|MERGE_RESOLUTION|>--- conflicted
+++ resolved
@@ -26,13 +26,7 @@
         experience_pool (AbsStore): It is used to store experiences processed by the experience shaper, which will be
             used by some value-based algorithms, such as DQN. Defaults to None.
     """
-<<<<<<< HEAD
     def __init__(self, name: str, algorithm: AbsAlgorithm, experience_pool: AbsStore = None):
-=======
-    def __init__(
-        self, name: str, algorithm: AbsAlgorithm, experience_pool: AbsStore
-    ):
->>>>>>> 5d4831d8
         self._name = name
         self._algorithm = algorithm
         self._experience_pool = experience_pool
@@ -95,7 +89,6 @@
 
         Dump trainable models to the specified directory. The model file is always prefixed with the agent's name.
 
-<<<<<<< HEAD
         Args:
             dir_path (str): path to the directory where the models are saved.
         """
@@ -106,18 +99,4 @@
         if self._experience_pool is not None:
             os.makedirs(dir_path, exist_ok=True)
             with open(os.path.join(dir_path, self._name), "wb") as fp:
-                pickle.dump(self._experience_pool, fp)
-=======
-    def dump_model_dict(self, dir_path: str):
-        """Dump models to disk."""
-        torch.save(
-            {model_key: model.state_dict() for model_key, model in self._algorithm.model_dict.items()},
-            os.path.join(dir_path, self._name)
-        )
-
-    def dump_experience_pool(self, dir_path: str):
-        """Dump the experience pool to disk."""
-        os.makedirs(dir_path, exist_ok=True)
-        with open(os.path.join(dir_path, self._name), "wb") as fp:
-            pickle.dump(self._experience_pool, fp)
->>>>>>> 5d4831d8
+                pickle.dump(self._experience_pool, fp)