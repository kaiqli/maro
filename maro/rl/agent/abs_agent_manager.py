--- conflicted
+++ resolved
@@ -5,7 +5,7 @@
 from enum import Enum
 from typing import Union
 
-from maro.rl.dist_topologies.single_learner_multi_actor_sync_mode import InferenceProxy
+from maro.rl.dist_topologies.single_learner_multi_actor_sync_mode import AgentManagerProxy
 from maro.rl.shaping.action_shaper import ActionShaper
 from maro.rl.shaping.experience_shaper import ExperienceShaper
 from maro.rl.shaping.state_shaper import StateShaper
@@ -29,7 +29,7 @@
         name (str): Name of agent manager.
         mode (AgentManagerMode): An ``AgentManagerNode`` enum member that indicates the role of the agent manager
             in the current process.
-        agents (Union[dict, InferenceProxy]): A dictionary of agents to be wrapped by the agent manager.
+        agents (Union[dict, AgentManagerProxy]): A dictionary of agents to be wrapped by the agent manager.
         experience_shaper (ExperienceShaper, optional): It is responsible for processing data in the replay buffer at
             the end of an episode.
         state_shaper (StateShaper, optional): It is responsible for converting the environment observation to model
@@ -43,7 +43,7 @@
         self,
         name: str,
         mode: AgentManagerMode,
-        agents: Union[dict, InferenceProxy],
+        agents: Union[dict, AgentManagerProxy],
         state_shaper: StateShaper = None,
         action_shaper: ActionShaper = None,
         experience_shaper: ExperienceShaper = None
@@ -96,19 +96,11 @@
         # Per-agent exploration parameters
         if isinstance(exploration_params, dict) and exploration_params.keys() <= self._agents.keys():
             for agent_id, params in exploration_params.items():
-<<<<<<< HEAD
-                self._agents[agent_id].update(params)
+                self._agents[agent_id].update(**params)
         # Shared exploration parameters for all agents
         else:
             for agent in self._agents.values():
-                agent.update(exploration_params)
-=======
-                self.agent_dict[agent_id].update(**params)
-        # Shared exploration parameters for all agents
-        else:
-            for agent in self.agent_dict.values():
                 agent.update(**exploration_params)
->>>>>>> 5ce16807
 
     def _assert_train_mode(self):
         if self._mode != AgentManagerMode.TRAIN and self._mode != AgentManagerMode.TRAIN_INFERENCE:
