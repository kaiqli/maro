--- conflicted
+++ resolved
@@ -16,21 +16,15 @@
 from maro.rl.exploration.abs_explorer import AbsExplorer
 from maro.rl.exploration.epsilon_greedy_explorer import EpsilonGreedyExplorer
 from maro.rl.learner.abs_learner import AbsLearner
-<<<<<<< HEAD
-from maro.rl.learner.simple_learner import ExplorationOptions, SimpleLearner
+from maro.rl.learner.simple_learner import SimpleLearner
 from maro.rl.models.abs_block import AbsBlock
 from maro.rl.models.fc_block import FullyConnectedBlock
-from maro.rl.models.learning_model import LearningModel, LearningModule, OptimizerOptions
-=======
-from maro.rl.learner.simple_learner import SimpleLearner
-from maro.rl.models.fc_block import FullyConnectedBlock
-from maro.rl.models.learning_model import MultiHeadLearningModel, SingleHeadLearningModel
+from maro.rl.models.learning_model import LearningModuleManager, LearningModule, OptimizerOptions
 from maro.rl.scheduling.scheduler import Scheduler
 from maro.rl.scheduling.exploration_parameter_generator import (
     DynamicExplorationParameterGenerator, LinearExplorationParameterGenerator, StaticExplorationParameterGenerator,
     TwoPhaseLinearExplorationParameterGenerator
 )
->>>>>>> 8030edd7
 from maro.rl.shaping.abs_shaper import AbsShaper
 from maro.rl.shaping.action_shaper import ActionShaper
 from maro.rl.shaping.experience_shaper import ExperienceShaper
@@ -55,28 +49,17 @@
     'AgentManagerMode',
     'ColumnBasedStore',
     'DQN',
-<<<<<<< HEAD
     'DQNConfig',
     'DuelingDQNTask',
-=======
-    'DQNHyperParams',
     'DynamicExplorationParameterGenerator',
->>>>>>> 8030edd7
     'EpsilonGreedyExplorer',
     'ExperienceShaper',
     'FullyConnectedBlock',
     'KStepExperienceShaper',
-<<<<<<< HEAD
-    'LearningModel',
+    'LearningModuleManager',
     'LearningModule',
-    'LinearEpsilonScheduler',
-    'MaxDeltaEarlyStoppingChecker',
-    'NullExplorationScheduler',
+    'LinearExplorationParameterGenerator',
     'OptimizerOptions',
-=======
-    'LinearExplorationParameterGenerator',
-    'MultiHeadLearningModel',
->>>>>>> 8030edd7
     'OverwriteType',
     'Scheduler',
     'SimpleActor',
