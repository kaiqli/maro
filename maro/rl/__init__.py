# Copyright (c) Microsoft Corporation.
# Licensed under the MIT license.

from maro.rl.actor.abs_actor import AbsActor
from maro.rl.actor.simple_actor import SimpleActor
from maro.rl.agent.abs_agent import AbsAgent
from maro.rl.agent.abs_agent_manager import AbsAgentManager, AgentManagerMode
from maro.rl.agent.simple_agent_manager import SimpleAgentManager
from maro.rl.algorithms.abs_algorithm import AbsAlgorithm
<<<<<<< HEAD
from maro.rl.algorithms.pg import PolicyGradient, PolicyGradientHyperParameters
from maro.rl.algorithms.ac import ActorCritic, ActorCriticWithCombinedModel, ActorCriticHyperParameters, \
    ActorCriticHyperParametersWithCombinedModel
from maro.rl.algorithms.ppo import PPO, PPOWithCombinedModel, PPOHyperParameters, \
    PPOHyperParametersWithCombinedModel
from maro.rl.algorithms.dqn import DQN, DQNHyperParams
from maro.rl.models.learning_model import LearningModel
from maro.rl.models.fc_net import FullyConnectedNet
from maro.rl.storage.abs_store import AbsStore
from maro.rl.storage.column_based_store import ColumnBasedStore
from maro.rl.storage.utils import OverwriteType
=======
from maro.rl.algorithms.dqn import DQN, DQNConfig, DuelingHead
from maro.rl.dist_topologies.experience_collection import (
    concat_experiences_by_agent, merge_experiences_with_trajectory_boundaries
)
from maro.rl.dist_topologies.single_learner_multi_actor_sync_mode import ActorProxy, ActorWorker
from maro.rl.early_stopping.abs_early_stopping_checker import AbsEarlyStoppingChecker
from maro.rl.early_stopping.simple_early_stopping_checker import (
    MaxDeltaEarlyStoppingChecker, RSDEarlyStoppingChecker, SimpleEarlyStoppingChecker
)
from maro.rl.explorer.abs_explorer import AbsExplorer
from maro.rl.explorer.simple_explorer import LinearExplorer, TwoPhaseLinearExplorer
from maro.rl.learner.abs_learner import AbsLearner
from maro.rl.learner.simple_learner import SimpleLearner
from maro.rl.models.abs_learning_model import AbsLearningModel
from maro.rl.models.fc_block import FullyConnectedBlock
from maro.rl.models.learning_model import MultiTaskLearningModel, SingleTaskLearningModel
>>>>>>> 71493629
from maro.rl.shaping.abs_shaper import AbsShaper
from maro.rl.shaping.action_shaper import ActionShaper
from maro.rl.shaping.experience_shaper import ExperienceShaper
from maro.rl.shaping.k_step_experience_shaper import KStepExperienceShaper
from maro.rl.shaping.state_shaper import StateShaper
from maro.rl.storage.abs_store import AbsStore
from maro.rl.storage.column_based_store import ColumnBasedStore
from maro.rl.storage.utils import OverwriteType

__all__ = [
<<<<<<< HEAD
    "AbsActor",
    "SimpleActor",
    "AbsLearner",
    "SimpleLearner",
    "AbsAgent",
    "AbsAgentManager",
    "AgentManagerMode",
    "SimpleAgentManager",
    "AbsAlgorithm",
    "PolicyGradient",
    "PolicyGradientHyperParameters",
    "ActorCritic",
    "ActorCriticWithCombinedModel",
    "ActorCriticHyperParameters",
    "ActorCriticHyperParametersWithCombinedModel",
    "PPO",
    "PPOWithCombinedModel",
    "PPOHyperParameters",
    "PPOHyperParametersWithCombinedModel",
    "DQN",
    "DQNHyperParams",
    "LearningModel",
    "FullyConnectedNet",
    "AbsStore",
    "ColumnBasedStore",
    "OverwriteType",
    "AbsShaper",
    "StateShaper",
    "ActionShaper",
    "ExperienceShaper",
    "KStepExperienceShaper",
    "AbsExplorer",
    "LinearExplorer",
    "TwoPhaseLinearExplorer",
    "AbsEarlyStoppingChecker",
    "RSDEarlyStoppingChecker",
    "MaxDeltaEarlyStoppingChecker",
    "ActorProxy",
    "ActorWorker",
    "concat_experiences_by_agent",
    "merge_experiences_with_trajectory_boundaries"
=======
    'AbsActor',
    'AbsAgent',
    'AbsAgentManager',
    'AbsAlgorithm',
    'AbsEarlyStoppingChecker',
    'AbsExplorer',
    'AbsLearner',
    'AbsLearningModel',
    'AbsShaper',
    'AbsStore',
    'ActionShaper',
    'ActorProxy',
    'ActorWorker',
    'AgentManagerMode',
    'ColumnBasedStore',
    'DQN',
    'DQNConfig',
    'DuelingHead',
    'ExperienceShaper',
    'FullyConnectedBlock',
    'KStepExperienceShaper',
    'LinearExplorer',
    'MaxDeltaEarlyStoppingChecker',
    'MultiTaskLearningModel',
    'OverwriteType',
    'RSDEarlyStoppingChecker',
    'SimpleActor',
    'SimpleAgentManager',
    'SimpleEarlyStoppingChecker',
    'SimpleLearner',
    'SingleTaskLearningModel',
    'StateShaper',
    'TwoPhaseLinearExplorer',
    'concat_experiences_by_agent',
    'merge_experiences_with_trajectory_boundaries'
>>>>>>> 71493629
]<|MERGE_RESOLUTION|>--- conflicted
+++ resolved
@@ -7,20 +7,10 @@
 from maro.rl.agent.abs_agent_manager import AbsAgentManager, AgentManagerMode
 from maro.rl.agent.simple_agent_manager import SimpleAgentManager
 from maro.rl.algorithms.abs_algorithm import AbsAlgorithm
-<<<<<<< HEAD
-from maro.rl.algorithms.pg import PolicyGradient, PolicyGradientHyperParameters
-from maro.rl.algorithms.ac import ActorCritic, ActorCriticWithCombinedModel, ActorCriticHyperParameters, \
-    ActorCriticHyperParametersWithCombinedModel
-from maro.rl.algorithms.ppo import PPO, PPOWithCombinedModel, PPOHyperParameters, \
-    PPOHyperParametersWithCombinedModel
-from maro.rl.algorithms.dqn import DQN, DQNHyperParams
-from maro.rl.models.learning_model import LearningModel
-from maro.rl.models.fc_net import FullyConnectedNet
-from maro.rl.storage.abs_store import AbsStore
-from maro.rl.storage.column_based_store import ColumnBasedStore
-from maro.rl.storage.utils import OverwriteType
-=======
-from maro.rl.algorithms.dqn import DQN, DQNConfig, DuelingHead
+from maro.rl.algorithms.ac import ActorCritic, ActorCriticConfig
+from maro.rl.algorithms.dqn import DQN, DQNConfig, DuelingDQNTask
+from maro.rl.algorithms.pg import PolicyGradient, PolicyGradientConfig
+from maro.rl.algorithms.ppo import PPO, PPOConfig
 from maro.rl.dist_topologies.experience_collection import (
     concat_experiences_by_agent, merge_experiences_with_trajectory_boundaries
 )
@@ -36,7 +26,6 @@
 from maro.rl.models.abs_learning_model import AbsLearningModel
 from maro.rl.models.fc_block import FullyConnectedBlock
 from maro.rl.models.learning_model import MultiTaskLearningModel, SingleTaskLearningModel
->>>>>>> 71493629
 from maro.rl.shaping.abs_shaper import AbsShaper
 from maro.rl.shaping.action_shaper import ActionShaper
 from maro.rl.shaping.experience_shaper import ExperienceShaper
@@ -47,49 +36,6 @@
 from maro.rl.storage.utils import OverwriteType
 
 __all__ = [
-<<<<<<< HEAD
-    "AbsActor",
-    "SimpleActor",
-    "AbsLearner",
-    "SimpleLearner",
-    "AbsAgent",
-    "AbsAgentManager",
-    "AgentManagerMode",
-    "SimpleAgentManager",
-    "AbsAlgorithm",
-    "PolicyGradient",
-    "PolicyGradientHyperParameters",
-    "ActorCritic",
-    "ActorCriticWithCombinedModel",
-    "ActorCriticHyperParameters",
-    "ActorCriticHyperParametersWithCombinedModel",
-    "PPO",
-    "PPOWithCombinedModel",
-    "PPOHyperParameters",
-    "PPOHyperParametersWithCombinedModel",
-    "DQN",
-    "DQNHyperParams",
-    "LearningModel",
-    "FullyConnectedNet",
-    "AbsStore",
-    "ColumnBasedStore",
-    "OverwriteType",
-    "AbsShaper",
-    "StateShaper",
-    "ActionShaper",
-    "ExperienceShaper",
-    "KStepExperienceShaper",
-    "AbsExplorer",
-    "LinearExplorer",
-    "TwoPhaseLinearExplorer",
-    "AbsEarlyStoppingChecker",
-    "RSDEarlyStoppingChecker",
-    "MaxDeltaEarlyStoppingChecker",
-    "ActorProxy",
-    "ActorWorker",
-    "concat_experiences_by_agent",
-    "merge_experiences_with_trajectory_boundaries"
-=======
     'AbsActor',
     'AbsAgent',
     'AbsAgentManager',
@@ -101,13 +47,15 @@
     'AbsShaper',
     'AbsStore',
     'ActionShaper',
+    'ActorCritic',
+    'ActorCriticConfig',
     'ActorProxy',
     'ActorWorker',
     'AgentManagerMode',
     'ColumnBasedStore',
     'DQN',
     'DQNConfig',
-    'DuelingHead',
+    'DuelingDQNTask',
     'ExperienceShaper',
     'FullyConnectedBlock',
     'KStepExperienceShaper',
@@ -115,6 +63,10 @@
     'MaxDeltaEarlyStoppingChecker',
     'MultiTaskLearningModel',
     'OverwriteType',
+    'PolicyGradient',
+    'PolicyGradientConfig',
+    'PPO',
+    'PPOConfig',
     'RSDEarlyStoppingChecker',
     'SimpleActor',
     'SimpleAgentManager',
@@ -125,5 +77,4 @@
     'TwoPhaseLinearExplorer',
     'concat_experiences_by_agent',
     'merge_experiences_with_trajectory_boundaries'
->>>>>>> 71493629
 ]