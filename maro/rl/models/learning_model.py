# Copyright (c) Microsoft Corporation.
# Licensed under the MIT license.

from collections import namedtuple

import torch
import torch.nn as nn

from maro.utils import clone
from maro.utils.exception.rl_toolkit_exception import MissingOptimizerError

from .abs_block import AbsBlock
from .utils import check_chainability

OptimizerOptions = namedtuple("OptimizerOptions", ["cls", "params"])


class LearningModule(nn.Module):
    """NN model that consists of a sequence of chainable blocks.

    Args:
        block_list (list): List of blocks that compose the model. They must be chainable, i.e., the output dimension
            of a block must match the input dimension of its successor.
        optimizer_options (OptimizerOptions): A namedtuple of (optimizer_class, optimizer_parameters).
    """
    def __init__(self, name: str, block_list: [AbsBlock], optimizer_options: OptimizerOptions = None):
        super().__init__()
        self._name = name
        self._input_dim = block_list[0].input_dim
        self._output_dim = block_list[-1].output_dim
        self._net = nn.Sequential(*block_list)
        self._is_trainable = optimizer_options is not None
        if self._is_trainable:
            self._optimizer = optimizer_options.cls(self._net.parameters(), **optimizer_options.params)
        else:
            self._net.eval()
            for param in self._net.parameters():
                param.requires_grad = False

    def __getstate__(self):
        dic = self.__dict__.copy()
        if "_optimizer" in dic:
            del dic["_optimizer"]
        dic["_is_trainable"] = False
        return dic

    def __setstate__(self, dic: dict):
        self.__dict__ = dic

    @property
    def name(self):
        return self._name

    @property
    def input_dim(self):
        return self._input_dim

    @property
    def output_dim(self):
        return self._output_dim

    @property
    def is_trainable(self):
        return self._is_trainable

    def forward(self, inputs):
        """Feedforward computation.

        Args:
            inputs: Inputs to the model.

        Returns:
            Outputs from the model.
        """
        return self._net(inputs)

    def zero_grad(self):
        if not self._is_trainable:
            raise MissingOptimizerError("No optimizer registered to the model")
        self._optimizer.zero_grad()

    def step(self):
        self._optimizer.step()

    def copy(self):
        return clone(self)


<<<<<<< HEAD
class LearningModel(nn.Module):
=======
class LearningModuleManager(nn.Module):
>>>>>>> bf680a4c
    """NN model that consists of multiple task heads and an optional shared stack.

    Args:
        task_modules (LearningModule): LearningModule instances, each of which performs a designated task.
        shared_module (LearningModule): Network module that forms that shared part of the model. Defaults to None.
    """
    @check_chainability
<<<<<<< HEAD
    def __init__(self, *task_modules: LearningModule, shared_module: LearningModule = None):
=======
    def __init__(
        self,
        *task_modules: LearningModule,
        shared_module: LearningModule = None
    ):
>>>>>>> bf680a4c
        super().__init__()
        self._task_names = [module.name for module in task_modules]

        # shared stack
        self._shared_module = shared_module

        # task_heads
        self._task_module_dict = nn.ModuleDict({task_module.name: task_module for task_module in task_modules})

    @property
    def task_names(self) -> [str]:
        return self._task_names

    @property
    def shared_module(self):
        return self._shared_module

    @property
    def is_trainable(self) -> bool:
        return (
            any(task_module.is_trainable for task_module in self._task_module_dict.values()) or
            (self._shared_module is not None and self._shared_module.is_trainable)
        )

    def _forward(self, inputs, task_name: str = None):
        if self._shared_module:
            inputs = self._shared_module(inputs)

        if len(self._task_module_dict) == 1:
            return list(self._task_module_dict.values())[0](inputs)

        if task_name is None:
            return {name: task_module(inputs) for name, task_module in self._task_module_dict.items()}

        if isinstance(task_name, list):
            return {name: self._task_module_dict[name](inputs) for name in task_name}
        else:
            return self._task_module_dict[task_name](inputs)

    def forward(self, inputs, task_name: str = None, is_training: bool = True):
        """Feedforward computations for the given head(s).

        Args:
            inputs: Inputs to the model.
            task_name (str): The name of the task for which the network output is required. If the model contains only
                one task module, the task_name is ignored and the output of that module will be returned. If the model
                contains multiple task modules, then 1) if task_name is None, the output from all task modules will be
                returned in the form of a dictionary; 2) if task_name is a list, the outputs from the task modules
                specified in the list will be returned in the form of a dictionary; 3) if this is a single string,
                the output from the corresponding task module will be returned.
            is_training (bool): If true, all torch submodules will be set to training mode, and auto-differentiation
                will be turned on. Defaults to True.

        Returns:
            Outputs from the required head(s).
        """
        self.train(mode=is_training)
        if is_training:
            return self._forward(inputs, task_name)

        with torch.no_grad():
            return self._forward(inputs, task_name)

    def learn(self, loss):
        """Use the loss to back-propagate gradients and apply them to the underlying parameters."""
        for task_module in self._task_module_dict.values():
            task_module.zero_grad()
        if self._shared_module is not None:
            self._shared_module.zero_grad()

        # Obtain gradients through back-propagation
        loss.backward()

        # Apply gradients
        for task_module in self._task_module_dict.values():
            task_module.step()
        if self._shared_module is not None:
            self._shared_module.step()

    def soft_update(self, other_model: nn.Module, tau: float):
        for params, other_params in zip(self.parameters(), other_model.parameters()):
            params.data = (1 - tau) * params.data + tau * other_params.data

    def copy(self):
        return clone(self)

    def load(self, state_dict):
        self.load_state_dict(state_dict)

    def dump(self):
        return self.state_dict()

    def load_from_file(self, path: str):
        self.load_state_dict(torch.load(path))

    def dump_to_file(self, path: str):
        torch.save(self.state_dict(), path)<|MERGE_RESOLUTION|>--- conflicted
+++ resolved
@@ -86,11 +86,7 @@
         return clone(self)
 
 
-<<<<<<< HEAD
-class LearningModel(nn.Module):
-=======
 class LearningModuleManager(nn.Module):
->>>>>>> bf680a4c
     """NN model that consists of multiple task heads and an optional shared stack.
 
     Args:
@@ -98,15 +94,7 @@
         shared_module (LearningModule): Network module that forms that shared part of the model. Defaults to None.
     """
     @check_chainability
-<<<<<<< HEAD
     def __init__(self, *task_modules: LearningModule, shared_module: LearningModule = None):
-=======
-    def __init__(
-        self,
-        *task_modules: LearningModule,
-        shared_module: LearningModule = None
-    ):
->>>>>>> bf680a4c
         super().__init__()
         self._task_names = [module.name for module in task_modules]
 
