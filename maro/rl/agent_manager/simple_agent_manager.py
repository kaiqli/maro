# Copyright (c) Microsoft Corporation.
# Licensed under the MIT license.

import os
from abc import abstractmethod
<<<<<<< HEAD
from enum import Enum
from typing import Dict
=======
from collections import defaultdict
>>>>>>> 99128289

from maro.rl.agent.policy_optimization import ActionInfo
from maro.rl.shaping.action_shaper import ActionShaper
from maro.rl.shaping.experience_shaper import ExperienceShaper
from maro.rl.shaping.state_shaper import StateShaper
<<<<<<< HEAD
from maro.rl.storage.column_based_store import ColumnBasedStore
from maro.utils.exception.rl_toolkit_exception import AgentManagerModeError, MissingShaper
=======
from maro.utils.exception.rl_toolkit_exception import MissingShaper
>>>>>>> 99128289

from .abs_agent import AbsAgent
from .abs_agent_manager import AbsAgentManager


class AgentManagerMode(Enum):
    TRAIN = "train"
    INFERENCE = "inference"
    TRAIN_INFERENCE = "train_inference"


class AgentManager(AbsAgentManager):
    """Abstract agent manager class.

    The agent manager provides a unified interactive interface with the environment for RL agent(s). From
    the actor’s perspective, it isolates the complex dependencies of the various homogeneous/heterogeneous
    agents, so that the whole agent manager will behave just like a single agent.

    Args:
        name (str): Name of agent manager.
        mode (AgentManagerMode): An ``AgentManagerNode`` enum member that indicates the role of the agent manager
            in the current process.
        agents (Dict[str, AbsAgent]): A dictionary of agents to be wrapper by the agent manager.
        state_shaper (StateShaper, optional): It is responsible for converting the environment observation to model
            input.
        action_shaper (ActionShaper, optional): It is responsible for converting an agent's model output to environment
            executable action. Cannot be None under Inference and TrainInference modes.
        experience_shaper (ExperienceShaper, optional): It is responsible for processing data in the replay buffer at
            the end of an episode.
    """
    def __init__(
        self,
        name: str,
        mode: AgentManagerMode,
        agents: Dict[str, AbsAgent],
        state_shaper: StateShaper = None,
        action_shaper: ActionShaper = None,
        experience_shaper: ExperienceShaper = None
    ):
        if mode in {AgentManagerMode.INFERENCE, AgentManagerMode.TRAIN_INFERENCE}:
            if state_shaper is None:
                raise MissingShaper(msg=f"state shaper cannot be None under mode {self._mode}")
            if action_shaper is None:
                raise MissingShaper(msg=f"action_shaper cannot be None under mode {self._mode}")
            if experience_shaper is None:
                raise MissingShaper(msg=f"experience_shaper cannot be None under mode {self._mode}")

        super().__init__(
            agents,
            state_shaper=state_shaper,
            action_shaper=action_shaper,
            experience_shaper=experience_shaper
        )
<<<<<<< HEAD
        # Data structures to temporarily store transitions and trajectory
        self._name = name
        self._mode = mode
        self._transition_cache = {}
        self._trajectory = ColumnBasedStore()
=======

        # Data structure to temporarily store transitions and trajectory
        self._trajectory = defaultdict(list)
>>>>>>> 99128289

    def __getitem__(self, agent_id):
        return self.agents[agent_id]

    @property
    def name(self):
        """Agent manager's name."""
        return self._name

    def choose_action(self, decision_event, snapshot_list):
        self._assert_inference_mode()
        agent_id, model_state = self._state_shaper(decision_event, snapshot_list)
<<<<<<< HEAD
        action_info = self.agents[agent_id].choose_action(model_state)
        self._transition_cache = {
            "state": model_state,
            "reward": None,
            "agent_id": agent_id,
            "event": decision_event
        }
=======
        action_info = self.agent_dict[agent_id].choose_action(model_state)
        self._trajectory["state"].append(model_state)
        self._trajectory["agent_id"].append(agent_id)
        self._trajectory["event"].append(decision_event)
>>>>>>> 99128289
        if isinstance(action_info, ActionInfo):
            self._trajectory["action"].append(action_info.action)
            self._trajectory["log_action_probability"].append(action_info.log_probability)
        else:
            self._trajectory["action"].append(action_info)

        return self._action_shaper(self._trajectory["action"][-1], decision_event, snapshot_list)

    def on_env_feedback(self, metrics):
        """This method records the environment-generated metrics as part of the latest transition in the trajectory.

        Args:
            metrics: business metrics provided by the environment after an action has been executed.
        """
        self._trajectory["metrics"].append(metrics)

    def post_process(self, snapshot_list):
        """This method processes the latest trajectory into experiences.

        Args:
            snapshot_list: the snapshot list from the env at the end of an episode.
        """
        experiences = self._experience_shaper(self._trajectory, snapshot_list)
        self._trajectory.clear()
        self._state_shaper.reset()
        self._action_shaper.reset()
        self._experience_shaper.reset()
        return experiences

    @abstractmethod
    def train(self, experiences_by_agent: dict):
        """Train all agents."""
        return NotImplementedError

    def set_exploration_params(self, params):
        # Per-agent exploration parameters
        if isinstance(params, dict) and params.keys() <= self.agents.keys():
            for agent_id, params in params.items():
                self.agents[agent_id].set_exploration_params(**params)
        # Shared exploration parameters for all agents
        else:
            for agent in self.agents.values():
                agent.set_exploration_params(**params)

    def load_models(self, agent_model_dict):
        """Load models from memory for each agent."""
        for agent_id, models in agent_model_dict.items():
            self.agents[agent_id].load_model(models)

    def dump_models(self) -> dict:
        """Get agents' underlying models.

        This is usually used in distributed mode where models need to be broadcast to remote roll-out actors.
        """
        return {agent_id: agent.dump_model() for agent_id, agent in self.agents.items()}

    def load_models_from_files(self, dir_path):
        """Load models from disk for each agent."""
        for agent in self.agents.values():
            agent.load_model_from_file(dir_path)

    def dump_models_to_files(self, dir_path: str):
        """Dump agents' models to disk.

        Each agent will use its own name to create a separate file under ``dir_path`` for dumping.
        """
        os.makedirs(dir_path, exist_ok=True)
        for agent in self.agents.values():
            agent.dump_model_to_file(dir_path)

    def _assert_train_mode(self):
        if self._mode != AgentManagerMode.TRAIN and self._mode != AgentManagerMode.TRAIN_INFERENCE:
            raise AgentManagerModeError(msg=f"this method is unavailable under mode {self._mode}")

    def _assert_inference_mode(self):
        if self._mode != AgentManagerMode.INFERENCE and self._mode != AgentManagerMode.TRAIN_INFERENCE:
            raise AgentManagerModeError(msg=f"this method is unavailable under mode {self._mode}")<|MERGE_RESOLUTION|>--- conflicted
+++ resolved
@@ -3,25 +3,17 @@
 
 import os
 from abc import abstractmethod
-<<<<<<< HEAD
+from collections import defaultdict
 from enum import Enum
 from typing import Dict
-=======
-from collections import defaultdict
->>>>>>> 99128289
 
+from maro.rl.agent.abs_agent import AbsAgent
 from maro.rl.agent.policy_optimization import ActionInfo
 from maro.rl.shaping.action_shaper import ActionShaper
 from maro.rl.shaping.experience_shaper import ExperienceShaper
 from maro.rl.shaping.state_shaper import StateShaper
-<<<<<<< HEAD
-from maro.rl.storage.column_based_store import ColumnBasedStore
 from maro.utils.exception.rl_toolkit_exception import AgentManagerModeError, MissingShaper
-=======
-from maro.utils.exception.rl_toolkit_exception import MissingShaper
->>>>>>> 99128289
 
-from .abs_agent import AbsAgent
 from .abs_agent_manager import AbsAgentManager
 
 
@@ -73,17 +65,10 @@
             action_shaper=action_shaper,
             experience_shaper=experience_shaper
         )
-<<<<<<< HEAD
-        # Data structures to temporarily store transitions and trajectory
         self._name = name
         self._mode = mode
-        self._transition_cache = {}
-        self._trajectory = ColumnBasedStore()
-=======
-
-        # Data structure to temporarily store transitions and trajectory
+        # Data structure to temporarily store the trajectory
         self._trajectory = defaultdict(list)
->>>>>>> 99128289
 
     def __getitem__(self, agent_id):
         return self.agents[agent_id]
@@ -96,20 +81,10 @@
     def choose_action(self, decision_event, snapshot_list):
         self._assert_inference_mode()
         agent_id, model_state = self._state_shaper(decision_event, snapshot_list)
-<<<<<<< HEAD
         action_info = self.agents[agent_id].choose_action(model_state)
-        self._transition_cache = {
-            "state": model_state,
-            "reward": None,
-            "agent_id": agent_id,
-            "event": decision_event
-        }
-=======
-        action_info = self.agent_dict[agent_id].choose_action(model_state)
         self._trajectory["state"].append(model_state)
         self._trajectory["agent_id"].append(agent_id)
         self._trajectory["event"].append(decision_event)
->>>>>>> 99128289
         if isinstance(action_info, ActionInfo):
             self._trajectory["action"].append(action_info.action)
             self._trajectory["log_action_probability"].append(action_info.log_probability)
