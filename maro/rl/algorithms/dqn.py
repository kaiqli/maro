--- conflicted
+++ resolved
@@ -12,10 +12,7 @@
 
 from .task_validator import validate_tasks
 
-<<<<<<< HEAD
-=======
 
->>>>>>> 4fbc3724
 class DuelingDQNTask(Enum):
     STATE_VALUE = "state_value"
     ADVANTAGE = "advantage"
@@ -33,7 +30,7 @@
         is_double (bool): If True, the next Q values will be computed according to the double DQN algorithm,
             i.e., q_next = Q_target(s, argmax(Q_eval(s, a))). Otherwise, q_next = max(Q_target(s, a)).
             See https://arxiv.org/pdf/1509.06461.pdf for details. Defaults to False.
-        advantage_mode (str): advantage mode for the dueling architecture. Defaults to None, in which
+        advantage_mode (str): Advantage mode for the dueling architecture. Defaults to None, in which
             case it is assumed that the regular Q-value model is used.
         per_sample_td_error_enabled (bool): If True, per-sample TD errors will be returned by the DQN's train()
             method. Defaults to False.
@@ -81,15 +78,7 @@
 
         if self._config.advantage_mode is not None:
             assert isinstance(core_model, MultiTaskLearningModel), \
-<<<<<<< HEAD
-                "core_model must be a MultiTaskLearningModel if dueling architecture is used."
-            assert DuelingDQNTask.STATE_VALUE.value in core_model.tasks, \
-                f"core_model must have a task head named '{DuelingDQNTask.STATE_VALUE.value}'"
-            assert DuelingDQNTask.ADVANTAGE.value in core_model.tasks, \
-                f"core_model must have a task head named '{DuelingDQNTask.ADVANTAGE.value}'"
-=======
                 f"core_model must be a MultiTaskLearningModel if dueling architecture is used."
->>>>>>> 4fbc3724
 
         self._core_model.to(self._device)
         self._target_model = core_model.copy().to(self._device) if core_model.is_trainable else None
