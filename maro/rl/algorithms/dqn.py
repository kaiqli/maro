# Copyright (c) Microsoft Corporation.
# Licensed under the MIT license.

from enum import Enum

import numpy as np

from maro.rl.algorithms.abs_algorithm import AbsAlgorithm
from maro.rl.models.learning_model import LearningModel

from .utils import expand_dim, preprocess, to_device, validate_task_names


class DuelingDQNTask(Enum):
    STATE_VALUE = "state_value"
    ADVANTAGE = "advantage"


class DQNConfig:
    """Configuration for the DQN algorithm.

    Args:
        num_actions (int): Number of possible actions.
        reward_decay (float): Reward decay as defined in standard RL terminology.
        loss_cls: Loss function class for evaluating TD errors.
        target_update_frequency (int): Number of training rounds between target model updates.
        tau (float): Soft update coefficient, i.e., target_model = tau * eval_model + (1 - tau) * target_model.
        is_double (bool): If True, the next Q values will be computed according to the double DQN algorithm,
            i.e., q_next = Q_target(s, argmax(Q_eval(s, a))). Otherwise, q_next = max(Q_target(s, a)).
            See https://arxiv.org/pdf/1509.06461.pdf for details. Defaults to False.
        advantage_mode (str): Advantage mode for the dueling architecture. Defaults to None, in which
            case it is assumed that the regular Q-value model is used.
        per_sample_td_error_enabled (bool): If True, per-sample TD errors will be returned by the DQN's train()
            method. Defaults to False.
    """
    __slots__ = [
        "num_actions", "reward_decay", "loss_func", "target_update_frequency", "tau", "is_double",
        "advantage_mode", "per_sample_td_error_enabled"
    ]

    def __init__(
        self,
        num_actions: int,
        reward_decay: float,
        loss_cls,
        target_update_frequency: int,
        tau: float = 0.1,
        is_double: bool = True,
        advantage_mode: str = None,
        per_sample_td_error_enabled: bool = False
    ):
        self.num_actions = num_actions
        self.reward_decay = reward_decay
        self.target_update_frequency = target_update_frequency
        self.tau = tau
        self.is_double = is_double
        self.advantage_mode = advantage_mode
        self.per_sample_td_error_enabled = per_sample_td_error_enabled
        self.loss_func = loss_cls(reduction="none" if per_sample_td_error_enabled else "mean")


class DQN(AbsAlgorithm):
    """The Deep-Q-Networks algorithm.

    See https://web.stanford.edu/class/psych209/Readings/MnihEtAlHassibis15NatureControlDeepRL.pdf for details.

    Args:
        model (LearningModel): Q-value model.
        config: Configuration for DQN algorithm.
    """
    @to_device
    @validate_task_names(DuelingDQNTask)
    def __init__(self, model: LearningModel, config: DQNConfig):
        super().__init__(model, config)
        self._training_counter = 0
        self._target_model = model.copy() if model.is_trainable else None

<<<<<<< HEAD
    @preprocess
    def choose_action(self, state: np.ndarray, ):
        q_values = self._get_q_values(self._model, state, is_training=False)
        return q_values.argmax(dim=1).item()
=======
    @expand_dim
    def choose_action(self, state: np.ndarray, epsilon=None):
        if epsilon is None or np.random.rand() > epsilon:
            q_values = self._get_q_values(self._model, state, is_training=False)
            return q_values.argmax(dim=1).item()

        return np.random.choice(self._config.num_actions)
>>>>>>> b1a77ac3

    def _get_q_values(self, model, states, is_training: bool = True):
        if self._config.advantage_mode is not None:
            output = model(states, is_training=is_training)
            state_values = output["state_value"]
            advantages = output["advantage"]
            # Use mean or max correction to address the identifiability issue
            corrections = advantages.mean(1) if self._config.advantage_mode == "mean" else advantages.max(1)[0]
            q_values = state_values + advantages - corrections.unsqueeze(1)
            return q_values
        else:
            return model(states, is_training=is_training)

    def _get_next_q_values(self, current_q_values_for_all_actions, next_states):
        next_q_values_for_all_actions = self._get_q_values(self._target_model, next_states, is_training=False)
        if self._config.is_double:
            actions = current_q_values_for_all_actions.max(dim=1)[1].unsqueeze(1)
            return next_q_values_for_all_actions.gather(1, actions).squeeze(1)  # (N,)
        else:
            return next_q_values_for_all_actions.max(dim=1)[0]   # (N,)

    def _compute_td_errors(self, states, actions, rewards, next_states):
        if len(actions.shape) == 1:
            actions = actions.unsqueeze(1)  # (N, 1)
        current_q_values_for_all_actions = self._get_q_values(self._model, states)
        current_q_values = current_q_values_for_all_actions.gather(1, actions).squeeze(1)  # (N,)
        next_q_values = self._get_next_q_values(current_q_values_for_all_actions, next_states)  # (N,)
        target_q_values = (rewards + self._config.reward_decay * next_q_values).detach()  # (N,)
        return self._config.loss_func(current_q_values, target_q_values)

    @preprocess
    def train(self, states: np.ndarray, actions: np.ndarray, rewards: np.ndarray, next_states: np.ndarray):
        loss = self._compute_td_errors(states, actions, rewards, next_states)
        self._model.learn(loss.mean() if self._config.per_sample_td_error_enabled else loss)
        self._training_counter += 1
        if self._training_counter % self._config.target_update_frequency == 0:
            self._update_targets()

        return loss.detach().numpy()

    def _update_targets(self):
        for eval_params, target_params in zip(
            self._model.parameters(), self._target_model.parameters()
        ):
            target_params.data = (
                self._config.tau * eval_params.data + (1 - self._config.tau) * target_params.data
            )<|MERGE_RESOLUTION|>--- conflicted
+++ resolved
@@ -75,20 +75,10 @@
         self._training_counter = 0
         self._target_model = model.copy() if model.is_trainable else None
 
-<<<<<<< HEAD
-    @preprocess
-    def choose_action(self, state: np.ndarray, ):
+    @expand_dim
+    def choose_action(self, state: np.ndarray):
         q_values = self._get_q_values(self._model, state, is_training=False)
         return q_values.argmax(dim=1).item()
-=======
-    @expand_dim
-    def choose_action(self, state: np.ndarray, epsilon=None):
-        if epsilon is None or np.random.rand() > epsilon:
-            q_values = self._get_q_values(self._model, state, is_training=False)
-            return q_values.argmax(dim=1).item()
-
-        return np.random.choice(self._config.num_actions)
->>>>>>> b1a77ac3
 
     def _get_q_values(self, model, states, is_training: bool = True):
         if self._config.advantage_mode is not None:
