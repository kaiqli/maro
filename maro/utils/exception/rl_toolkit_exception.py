--- conflicted
+++ resolved
@@ -38,7 +38,6 @@
 class InfiniteTrainingLoopError(MAROException):
     """Raised when the ``SimpleLearner``'s training loop becomes infinite."""
     def __init__(self, msg: str = None):
-<<<<<<< HEAD
         super().__init__(4006, msg)
 
 
@@ -60,16 +59,4 @@
     unchainable.
     """
     def __init__(self, msg: str = None):
-        super().__init__(4009, msg)
-
-
-class UnrecognizedExplorationParameterGeneratorClass(MAROException):
-    """
-    Raised when the ``exploration_parameter_generator_cls`` passed to a ``Scheduler`` is not a subclass of
-    ``StaticExplorationParameterGenerator`` or ``DynamicExplorationParameterGenerator``.
-    """
-    def __init__(self, msg: str = None):
-        super().__init__(4010, msg)
-=======
-        super().__init__(4006, msg)
->>>>>>> 3addbff8
+        super().__init__(4009, msg)