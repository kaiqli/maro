# Copyright (c) Microsoft Corporation.
# Licensed under the MIT license.


import os
from math import ceil, floor

from yaml import safe_load

from maro.backends.frame import FrameBase, SnapshotList
from maro.data_lib.cim import CimDataContainerWrapper, Order, Stop
<<<<<<< HEAD
from maro.event_buffer import MaroEvents, AtomEvent, CascadeEvent, EventBuffer
from maro.simulator.scenarios import AbsBusinessEngine
from maro.simulator.scenarios.helpers import (DocableDict,
                                              MatrixAttributeAccessor)

from .common import (Action, ActionScope, DecisionEvent,
                     EmptyReturnPayload, LadenReturnPayload,
                     VesselDischargePayload, VesselStatePayload)
from .frame_builder import gen_cim_frame
from .events import Events
=======
from maro.event_buffer import DECISION_EVENT, Event, EventBuffer
from maro.simulator.scenarios import AbsBusinessEngine
from maro.simulator.scenarios.helpers import DocableDict, MatrixAttributeAccessor

from .common import (
    Action, ActionScope, CimEventType, DecisionEvent, EmptyReturnPayload, LadenReturnPayload, VesselDischargePayload,
    VesselStatePayload
)
from .frame_builder import gen_cim_frame
>>>>>>> fb26bbff

metrics_desc = """
CIM metrics used provide statistics information until now (may be in the middle of current tick).
It contains following keys:

order_requirements (int): Accumulative orders until now.
container_shortage (int): Accumulative shortage until now.
operation_number (int): Total empty transfer (both load and discharge) cost,
    the cost factors can be configured in configuration file at section "transfer_cost_factors".
"""


class CimBusinessEngine(AbsBusinessEngine):
    """Cim business engine, used simulate CIM related problem."""

    def __init__(
        self, event_buffer: EventBuffer, topology: str, start_tick: int, max_tick: int,
        snapshot_resolution: int, max_snapshots: int, additional_options: dict = None
    ):
        super().__init__(
            "cim", event_buffer, topology, start_tick, max_tick,
            snapshot_resolution, max_snapshots, additional_options
        )

        # Update self._config_path with current file path.
        self.update_config_root_path(__file__)

        config_path = os.path.join(self._config_path, "config.yml")

        # Load data from wrapper.
        self._data_cntr: CimDataContainerWrapper = CimDataContainerWrapper(config_path, max_tick, self._topology)

        # Create a copy of config object to expose to others, and not affect generator.
        with open(config_path) as fp:
            self._config = safe_load(fp)

        self._vessels = []
        self._ports = []
        self._frame = None
        self._full_on_ports: MatrixAttributeAccessor = None
        self._full_on_vessels: MatrixAttributeAccessor = None
        self._vessel_plans: MatrixAttributeAccessor = None

        # Read transfer cost factors.
        transfer_cost_factors = self._config["transfer_cost_factors"]

        self._load_cost_factor: float = transfer_cost_factors["load"]
        self._dsch_cost_factor: float = transfer_cost_factors["dsch"]

        # Used to collect total cost to avoid to much snapshot querying.
        self._total_operate_num: float = 0

        self._init_frame()

        # Snapshot list should be initialized after frame.
        self._snapshots = self._frame.snapshots

        self._register_events()

        # As we already unpack the route to the max tick, we can insert all departure events at the beginning.
        self._load_departure_events()

    @property
    def configs(self):
        """dict: Configurations of CIM business engine."""
        return self._config

    @property
    def frame(self) -> FrameBase:
        """FrameBase: Frame of current business engine."""
        return self._frame

    @property
    def snapshots(self) -> SnapshotList:
        """SnapshotList: Snapshot list of current frame."""
        return self._snapshots

    def step(self, tick: int):
        """Called at each tick to generate orders and arrival events.

        Args:
            tick (int): Tick to generate orders.
        """

        # At each tick:
        # 1. Generate orders for this tick.
        # 2. Transfer orders into events (ORDER).
        # 3. Check and add vessel arrival event (atom and cascade).

        total_empty_number = sum([node.empty for node in self._ports + self._vessels])

        for order in self._data_cntr.get_orders(tick, total_empty_number):
            # Use cascade event to support insert sub events.
            order_evt = self._event_buffer.gen_cascade_event(tick, Events.ORDER, order)

            self._event_buffer.insert_event(order_evt)

        # Used to hold decision event of this tick, we will append this at the end
        # to make sure all the other logic finished.
        # TODO: Remove it after event priority is supported.
        decision_evt_list = []

        for vessel in self._vessels:
            vessel_idx: int = vessel.idx
            loc_idx: int = vessel.next_loc_idx

            stop: Stop = self._data_cntr.vessel_stops[vessel_idx, loc_idx]
            port_idx: int = stop.port_idx

            # At the beginning the vessel is parking at port, will not invoke arrive event.
            if loc_idx > 0:
                # Check if there is any arrive event.
                if stop.arrive_tick == tick:
                    arrival_payload = VesselStatePayload(port_idx, vessel_idx)

                    # This vessel will arrive at current tick.
                    arrival_event = self._event_buffer.gen_atom_event(
                        tick, Events.VESSEL_ARRIVAL, arrival_payload)

                    # Then it will load full.
                    load_event = self._event_buffer.gen_atom_event(
                        tick, Events.LOAD_FULL, arrival_payload)

                    self._event_buffer.insert_event(arrival_event)
                    self._event_buffer.insert_event(load_event)

                    # Generate cascade event and payload.
                    decision_payload = DecisionEvent(
                        tick, port_idx, vessel_idx, self.snapshots, self.action_scope, self.early_discharge
                    )

                    decision_event: CascadeEvent = self._event_buffer.gen_decision_event(tick, decision_payload)

                    decision_evt_list.append(decision_event)

                    # Update vessel location so that later logic will get correct value.
                    vessel.last_loc_idx = vessel.next_loc_idx

            # We should update the future stop list at each tick.
            past_stops = self._data_cntr.vessel_past_stops[vessel.idx, vessel.last_loc_idx, loc_idx]
            future_stops = self._data_cntr.vessel_future_stops[vessel.idx, vessel.last_loc_idx, loc_idx]

            vessel.set_stop_list(past_stops, future_stops)

            # Update vessel plans.
            for plan_port_idx, plan_tick in self._data_cntr.vessel_planned_stops[vessel_idx, vessel.route_idx, loc_idx]:
                self._vessel_plans[vessel_idx, plan_port_idx] = plan_tick

            if loc_idx > 0 and stop.arrive_tick == tick:
                self._vessel_plans[vessel_idx, port_idx] = stop.arrive_tick

        # Insert the cascade events at the end.
        for evt in decision_evt_list:
            self._event_buffer.insert_event(evt)

    def post_step(self, tick: int):
        """Post-process after each step.

        Args:
            tick (int): Tick to process.
        """
        if (tick + 1) % self._snapshot_resolution == 0:
            # Update acc_fulfillment before take snapshot.
            for port in self._ports:
                port.acc_fulfillment = port.acc_booking - port.acc_shortage

            # Before go to next tick, we will take a snapshot first.
            self._frame.take_snapshot(self.frame_index(tick))

            # Reset port statistics (by tick) fields.
            for port in self._ports:
                port.shortage = 0
                port.booking = 0
                port.fulfillment = 0
                port.transfer_cost = 0

        return tick + 1 == self._max_tick

    def reset(self):
        """Reset the business engine, it will reset frame value."""

        self._snapshots.reset()

        self._frame.reset()

        self._reset_nodes()

        self._data_cntr.reset()

        # Insert departure event again.
        self._load_departure_events()

        self._total_operate_num = 0

    def action_scope(self, port_idx: int, vessel_idx: int) -> ActionScope:
        """Get the action scope of specified agent.

        Args:
            port_idx (int): Index of specified agent.
            vessel_idx (int): Index of specified vessel to take the action.

        Returns:
            ActionScope: Contains load and discharge scope.
        """
        port = self._ports[port_idx]
        vessel = self._vessels[vessel_idx]

        return ActionScope(load=min(port.empty, vessel.remaining_space), discharge=vessel.empty)

    def early_discharge(self, vessel_idx: int) -> int:
        """Get the early discharge number of specified vessel.

        Args:
            vessel_idx (int): Index of specified vessel.
        """
        return self._vessels[vessel_idx].early_discharge

    def get_metrics(self) -> DocableDict:
        """Get metrics information for cim scenario.

        Args:
            dict: A dict that contains "perf", "total_shortage" and "total_cost",
                and can use help method to show help docs.
        """
        total_shortage = sum([p.acc_shortage for p in self._ports])
        total_booking = sum([p.acc_booking for p in self._ports])

        return DocableDict(
            metrics_desc,
            order_requirements=total_booking,
            container_shortage=total_shortage,
            operation_number=self._total_operate_num
        )

    def get_node_mapping(self) -> dict:
        """Get node name mappings related with this environment.

        Returns:
            dict: Node name to index mapping dictionary.
        """
        return {
            "ports": self._data_cntr.port_mapping,
            "vessels": self._data_cntr.vessel_mapping
        }

    def get_event_payload_detail(self) -> dict:
        """dict: Event payload details of current scenario."""
        return {
            Events.ORDER.name: Order.summary_key,
            Events.RETURN_FULL.name: LadenReturnPayload.summary_key,
            Events.VESSEL_ARRIVAL.name: VesselStatePayload.summary_key,
            Events.LOAD_FULL.name: VesselStatePayload.summary_key,
            Events.DISCHARGE_FULL.name: VesselDischargePayload.summary_key,
            Events.PENDING_DECISION.name: DecisionEvent.summary_key,
            Events.LOAD_EMPTY.name: Action.summary_key,
            Events.DISCHARGE_EMPTY.name: Action.summary_key,
            Events.VESSEL_DEPARTURE.name: VesselStatePayload.summary_key,
            Events.RETURN_EMPTY.name: EmptyReturnPayload.summary_key
        }

    def get_agent_idx_list(self) -> list:
        """Get port index list related with this environment.

        Returns:
            list: A list of port index.
        """
        return [i for i in range(self._data_cntr.port_number)]

    def _init_nodes(self):
        # Init ports.
        for port_settings in self._data_cntr.ports:
            port = self._ports[port_settings.index]
            port.set_init_state(port_settings.name, port_settings.capacity, port_settings.empty)

        # Init vessels.
        for vessel_setting in self._data_cntr.vessels:
            vessel = self._vessels[vessel_setting.index]

            vessel.set_init_state(
                vessel_setting.name,
                self._data_cntr.container_volume,
                vessel_setting.capacity,
                self._data_cntr.route_mapping[vessel_setting.route_name],
                vessel_setting.empty
            )

        # Init vessel plans.
        self._vessel_plans[:] = -1

    def _reset_nodes(self):
        # Reset both vessels and ports.
        # NOTE: This should be called after frame.reset.
        for port in self._ports:
            port.reset()

        for vessel in self._vessels:
            vessel.reset()

        # Reset vessel plans.
        self._vessel_plans[:] = -1

    def _register_events(self):
        """Register events."""
        register_handler = self._event_buffer.register_event_handler

        register_handler(Events.RETURN_FULL, self._on_full_return)
        register_handler(Events.RETURN_EMPTY, self._on_empty_return)
        register_handler(Events.ORDER, self._on_order_generated)
        register_handler(Events.LOAD_FULL, self._on_full_load)
        register_handler(Events.VESSEL_DEPARTURE, self._on_departure)
        register_handler(Events.DISCHARGE_FULL, self._on_discharge)
        register_handler(MaroEvents.TAKE_ACTION, self._on_action_received)

    def _load_departure_events(self):
        """Insert leaving event at the beginning as we already unpack the root to a loop at the beginning."""

        for vessel_idx, stops in enumerate(self._data_cntr.vessel_stops[:]):
            for stop in stops:
                payload = VesselStatePayload(stop.port_idx, vessel_idx)
                dep_evt = self._event_buffer.gen_atom_event(stop.leave_tick, Events.VESSEL_DEPARTURE, payload)

                self._event_buffer.insert_event(dep_evt)

    def _init_frame(self):
        """Initialize the frame based on data generator."""
        port_num = self._data_cntr.port_number
        vessel_num = self._data_cntr.vessel_number
        stop_num = (self._data_cntr.past_stop_number, self._data_cntr.future_stop_number)

        self._frame = gen_cim_frame(port_num, vessel_num, stop_num, self.calc_max_snapshots())

        self._ports = self._frame.ports
        self._vessels = self._frame.vessels

        self._full_on_ports = self._frame.matrix[0]["full_on_ports"]
        self._full_on_vessels = self._frame.matrix[0]["full_on_vessels"]
        self._vessel_plans = self._frame.matrix[0]["vessel_plans"]

        self._init_nodes()

    def _get_reachable_ports(self, vessel_idx: int):
        """Get ports that specified vessel can reach (for order), return a list of tuple (port_id, arrive_tick).

        Args:
            vessel_idx (int): Index of specified vessel.

        Returns:
            Reachable port index list of specified vessel.
        """
        vessel = self._vessels[vessel_idx]

        return self._data_cntr.reachable_stops[vessel_idx, vessel.route_idx, vessel.next_loc_idx]

    def _get_pending_full(self, src_port_idx: int, dest_port_idx: int):
        """Get pending full number from src_port_idx to dest_port_idx."""
        return self._full_on_ports[src_port_idx, dest_port_idx]

    def _set_pending_full(self, src_port_idx: int, dest_port_idx: int, value):
        """Set the full number from src_port_idx to dest_port_idx."""
        assert value >= 0

        self._full_on_ports[src_port_idx, dest_port_idx] = value

    def _on_order_generated(self, evt: CascadeEvent):
        """When there is an order generated, we should do:
        1. Generate a LADEN_RETURN event by configured buffer time: \
        The event will be inserted to the immediate_event_list ASAP if the configured buffer time is 0, \
        else the event will be inserted to the event buffer directly.
        2. Update port state: on_shipper +, empty -.

        Args:
            evt (CascadeEvent): Order event object.
        """
        order: Order = evt.payload
        src_port = self._ports[order.src_port_idx]

        execute_qty = order.quantity
        src_empty = src_port.empty
        src_port.booking += execute_qty
        src_port.acc_booking += execute_qty

        # Check if there is any shortage.
        if src_empty < order.quantity:
            # Booking & shortage.
            shortage_qty = order.quantity - src_empty
            src_port.shortage += shortage_qty
            src_port.acc_shortage += shortage_qty
            execute_qty = src_empty

        # Update port state.
        src_port.empty -= execute_qty
        # Full contianers that pending to return.
        src_port.on_shipper += execute_qty

        buffer_ticks = self._data_cntr.full_return_buffers[src_port.idx]

        payload = LadenReturnPayload(
            src_port_idx=order.src_port_idx, dest_port_idx=order.dest_port_idx, quantity=execute_qty
        )

        laden_return_evt = self._event_buffer.gen_atom_event(
            tick=evt.tick + buffer_ticks, event_type=Events.RETURN_FULL, payload=payload
        )

        # If buffer_tick is 0, we should execute it as this tick.
        if buffer_ticks == 0:
            evt.add_immediate_event(laden_return_evt)
        else:
            self._event_buffer.insert_event(laden_return_evt)

    def _on_full_return(self, evt: AtomEvent):
        """Handler for processing the event that full containers are returned from shipper.

        Once the full containers are returned, the containers are ready to be loaded. The workflow is:
        1. First move the container from on_shipper to full (update state: on_shipper -> full).
        2. Then append the container to the port pending list.
        """
        payload: LadenReturnPayload = evt.payload

        src_port = self._ports[payload.src_port_idx]
        src_port.on_shipper -= payload.quantity
        src_port.full += payload.quantity

        pending_full_number = self._get_pending_full(payload.src_port_idx, payload.dest_port_idx)

        self._set_pending_full(payload.src_port_idx, payload.dest_port_idx, pending_full_number + payload.quantity)

    def _on_full_load(self, evt: AtomEvent):
        """Handler for processing event that a vessel need to load full containers from current port.

        When there is a vessel arrive at a port:
        1. Discharge full (we ignore this action here, as we will generate a discharge event \
        after a vessel have loaded any full).
        2. Load full by destination id, and generate discharge event.
        3. Update vessel.state to PARKING.
        4. Fill future stop list.
        5. Early discharge.

        Args:
            evt (AtomEvent): Arrival event object.
        """

        arrival_obj: VesselStatePayload = evt.payload
        vessel_idx: int = arrival_obj.vessel_idx
        port_idx: int = arrival_obj.port_idx
        vessel = self._vessels[vessel_idx]
        port = self._ports[port_idx]
        container_volume = self._data_cntr.container_volume
        vessel_capacity = vessel.capacity

        # Update vessel state.
        vessel.last_loc_idx = vessel.next_loc_idx

        # NOTE: This remaining space do not contains empty, as we can early discharge them if no enough space.
        remaining_space = vessel_capacity - vessel.full * container_volume

        # How many containers we can load.
        acceptable_number = floor(remaining_space / container_volume)
        total_load_qty = 0

        for next_port_idx, arrive_tick in self._get_reachable_ports(vessel_idx):
            full_number_to_next_port = self._get_pending_full(port_idx, next_port_idx)

            if acceptable_number > 0 and full_number_to_next_port > 0:
                # We can load some full.
                loaded_qty = min(full_number_to_next_port, acceptable_number)
                total_load_qty += loaded_qty

                # Update port state.
                self._set_pending_full(port_idx, next_port_idx, full_number_to_next_port - loaded_qty)

                port.full -= loaded_qty
                vessel.full += loaded_qty

                # Update state.
                self._full_on_vessels[vessel_idx, next_port_idx] += loaded_qty

                acceptable_number -= loaded_qty

                # Generate a discharge event, as we know when the vessel will arrive at destination.
                payload = VesselDischargePayload(vessel_idx, port_idx, next_port_idx, loaded_qty)
                dsch_event = self._event_buffer.gen_cascade_event(arrive_tick, Events.DISCHARGE_FULL, payload)

                self._event_buffer.insert_event(dsch_event)

        # Early discharge.
        total_container = vessel.full + vessel.empty

        vessel.early_discharge = 0

        if total_container * container_volume > vessel.capacity:
            early_discharge_number = total_container - ceil(vessel.capacity / container_volume)
            vessel.empty -= early_discharge_number
            port.empty += early_discharge_number
            vessel.early_discharge = early_discharge_number

    def _on_departure(self, evt: AtomEvent):
        """Handler for processing event when there is a vessel leaving from port.

        When the vessel departing from port:
        1. Update location to next stop.

        Args:
            evt (AtomEvent): Departure event object.
        """

        departure_payload: VesselStatePayload = evt.payload
        vessel_idx = departure_payload.vessel_idx
        vessel = self._vessels[vessel_idx]

        # As we have unfold all the route stop, we can just location ++.
        vessel.next_loc_idx += 1

    def _on_discharge(self, evt: CascadeEvent):
        """Handler for processing event the there are some full need to be discharged.


        1. Discharge specified qty of full from vessel into port.on_consignee.
        2. Generate a empty_return event by configured buffer time:
            a. If buffer time is 0, then insert into immediate_event_list to process it ASAP.
            b. Or insert into event buffer.

        Args:
            evt (AtomEvent): Discharge event object.
        """
        discharge_payload: VesselDischargePayload = evt.payload
        vessel_idx = discharge_payload.vessel_idx
        port_idx = discharge_payload.port_idx
        vessel = self._vessels[vessel_idx]
        port = self._ports[port_idx]
        discharge_qty: int = discharge_payload.quantity

        vessel.full -= discharge_qty
        port.on_consignee += discharge_qty

        self._full_on_vessels[vessel_idx, port_idx] -= discharge_qty

        buffer_ticks = self._data_cntr.empty_return_buffers[port.idx]
        payload = EmptyReturnPayload(port_idx=port.idx, quantity=discharge_qty)
        mt_return_evt = self._event_buffer.gen_atom_event(
            tick=evt.tick + buffer_ticks, event_type=Events.RETURN_EMPTY, payload=payload
        )

        if buffer_ticks == 0:
            evt.add_immediate_event(mt_return_evt)
        else:
            self._event_buffer.insert_event(mt_return_evt)

    def _on_empty_return(self, evt: AtomEvent):
        """Handler for processing event when there are some empty container return to port.

        Args:
            evt (AtomEvent): Empty-return event object.
        """
        payload: EmptyReturnPayload = evt.payload
        port = self._ports[payload.port_idx]

        port.on_consignee -= payload.quantity
        port.empty += payload.quantity

    def _on_action_received(self, evt: CascadeEvent):
        """Handler for processing actions from agent.

        Args:
            evt (CascadeEvent): Action event object with expected payload: {vessel_id: empty_number_to_move}}.
        """
        actions = evt.payload

        if actions:
            if type(actions) is not list:
                actions = [actions]

            for action in actions:
                vessel_idx = action.vessel_idx
                port_idx = action.port_idx
                move_num = action.quantity
                vessel = self._vessels[vessel_idx]
                port = self._ports[port_idx]
                port_empty = port.empty
                vessel_empty = vessel.empty

                assert -min(port.empty, vessel.remaining_space) <= move_num <= vessel_empty

                port.empty = port_empty + move_num
                vessel.empty = vessel_empty - move_num

                evt.event_type = Events.DISCHARGE_EMPTY if move_num > 0 else Events.LOAD_EMPTY

                # Update cost.
                num = abs(move_num)

                # Update transfer cost for port and metrics.
                self._total_operate_num += num
                port.transfer_cost += num

                self._vessel_plans[vessel_idx, port_idx] += self._data_cntr.vessel_period[vessel_idx]<|MERGE_RESOLUTION|>--- conflicted
+++ resolved
@@ -9,28 +9,16 @@
 
 from maro.backends.frame import FrameBase, SnapshotList
 from maro.data_lib.cim import CimDataContainerWrapper, Order, Stop
-<<<<<<< HEAD
-from maro.event_buffer import MaroEvents, AtomEvent, CascadeEvent, EventBuffer
-from maro.simulator.scenarios import AbsBusinessEngine
-from maro.simulator.scenarios.helpers import (DocableDict,
-                                              MatrixAttributeAccessor)
-
-from .common import (Action, ActionScope, DecisionEvent,
-                     EmptyReturnPayload, LadenReturnPayload,
-                     VesselDischargePayload, VesselStatePayload)
-from .frame_builder import gen_cim_frame
-from .events import Events
-=======
-from maro.event_buffer import DECISION_EVENT, Event, EventBuffer
+from maro.event_buffer import AtomEvent, CascadeEvent, EventBuffer, MaroEvents
 from maro.simulator.scenarios import AbsBusinessEngine
 from maro.simulator.scenarios.helpers import DocableDict, MatrixAttributeAccessor
 
 from .common import (
-    Action, ActionScope, CimEventType, DecisionEvent, EmptyReturnPayload, LadenReturnPayload, VesselDischargePayload,
+    Action, ActionScope, DecisionEvent, EmptyReturnPayload, LadenReturnPayload, VesselDischargePayload,
     VesselStatePayload
 )
+from .events import Events
 from .frame_builder import gen_cim_frame
->>>>>>> fb26bbff
 
 metrics_desc = """
 CIM metrics used provide statistics information until now (may be in the middle of current tick).
