--- conflicted
+++ resolved
@@ -3,21 +3,13 @@
 
 import os
 
-<<<<<<< HEAD
-from maro.rl import ActorProxy, SimpleLearner, AgentMode, AgentManagerMode, TwoPhaseLinearExplorer
-=======
 from maro.rl import ActorProxy, AgentManagerMode, MaxDeltaEarlyStoppingChecker, SimpleLearner, TwoPhaseLinearExplorer, \
     concat_experiences_by_agent
->>>>>>> 1d5d6954
 from maro.simulator import Env
 from maro.utils import Logger, convert_dottable
 
 from components.agent_manager import create_dqn_agents, DQNAgentManager
-<<<<<<< HEAD
-from components.config import config
-=======
 from components.config import set_input_dim
->>>>>>> 1d5d6954
 
 
 def launch(config):
@@ -25,33 +17,6 @@
     config = convert_dottable(config)
     env = Env(config.env.scenario, config.env.topology, durations=config.env.durations)
     agent_id_list = [str(agent_id) for agent_id in env.agent_idx_list]
-<<<<<<< HEAD
-    exploration_config = {
-        "epsilon_range_dict": {"_all_": config.exploration.epsilon_range},
-        "split_point_dict": {"_all_": config.exploration.split_point},
-        "with_cache": config.exploration.with_cache
-    }
-    explorer = TwoPhaseLinearExplorer(agent_id_list, config.general.total_training_episodes, **exploration_config)
-    agent_manager = DQNAgentManager(
-        name="cim_remote_learner",
-        mode=AgentManagerMode.TRAIN,
-        agent_dict=create_dqn_agents(agent_id_list, AgentMode.TRAIN, config.agents),
-        explorer=explorer
-    )
-
-    proxy_params = {
-        "group_name": config.distributed.group_name,
-        "expected_peers": config.distributed.learner.peer,
-        "redis_address": (config.distributed.redis.host_name, config.distributed.redis.port)
-    }
-
-    learner = SimpleLearner(
-        trainable_agents=agent_manager,
-        actor=ActorProxy(proxy_params=proxy_params),
-        logger=Logger("distributed_cim_learner", auto_timestamp=False)
-    )
-    learner.train(total_episodes=config.general.total_training_episodes)
-=======
     agent_manager = DQNAgentManager(
         name="distributed_cim_learner",
         mode=AgentManagerMode.TRAIN,
@@ -81,7 +46,6 @@
         warmup_ep=config.general.early_stopping.warmup_ep,
         early_stopping_metric_func=lambda x: 1 - x["container_shortage"] / x["order_requirements"],
     )
->>>>>>> 1d5d6954
     learner.test()
     learner.dump_models(os.path.join(os.getcwd(), "models"))
     learner.exit()
