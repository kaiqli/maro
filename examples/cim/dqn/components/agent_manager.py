# Copyright (c) Microsoft Corporation.
# Licensed under the MIT license.

import torch.nn as nn
from torch.optim import RMSprop

from .agent import CIMAgent
<<<<<<< HEAD
from maro.rl import AgentMode, SimpleAgentManager, LearningModel, DecisionLayers, DQN, DQNHyperParams, ColumnBasedStore
from maro.utils import set_seeds


def create_dqn_agents(agent_id_list, mode, config):
    is_trainable = mode in {AgentMode.TRAIN, AgentMode.TRAIN_INFERENCE}
=======
from maro.rl import SimpleAgentManager, LearningModel, FullyConnectedNet, DQN, DQNHyperParams, ColumnBasedStore
from maro.utils import set_seeds


def create_dqn_agents(agent_id_list, config):
>>>>>>> 1d5d6954
    num_actions = config.algorithm.num_actions
    set_seeds(config.seed)
    agent_dict = {}
    for agent_id in agent_id_list:
        eval_model = LearningModel(
<<<<<<< HEAD
            decision_layers=DecisionLayers(
                name=f'{agent_id}.policy', input_dim=config.algorithm.input_dim, output_dim=num_actions,
=======
            decision_layers=FullyConnectedNet(
                name=f'{agent_id}.policy',
                input_dim=config.algorithm.input_dim,
                output_dim=num_actions,
>>>>>>> 1d5d6954
                activation=nn.LeakyReLU, **config.algorithm.model
            )
        )

        algorithm = DQN(
            eval_model=eval_model,
<<<<<<< HEAD
            optimizer_cls=RMSprop if is_trainable else None,
            optimizer_params=config.algorithm.optimizer if is_trainable else None,
            loss_func=nn.functional.smooth_l1_loss if is_trainable else None,
=======
            optimizer_cls=RMSprop,
            optimizer_params=config.algorithm.optimizer,
            loss_func=nn.functional.smooth_l1_loss,
>>>>>>> 1d5d6954
            hyper_params=DQNHyperParams(
                **config.algorithm.hyper_parameters,
                num_actions=num_actions
            )
        )

        experience_pool = ColumnBasedStore(**config.experience_pool)
<<<<<<< HEAD
        agent_dict[agent_id] = CIMAgent(name=agent_id, mode=mode, algorithm=algorithm, experience_pool=experience_pool,
                                        **config.training_loop_parameters)
=======
        agent_dict[agent_id] = CIMAgent(
            name=agent_id,
            algorithm=algorithm,
            experience_pool=experience_pool,
            **config.training_loop_parameters
        )
>>>>>>> 1d5d6954

    return agent_dict


class DQNAgentManager(SimpleAgentManager):
    def train(self, experiences_by_agent, performance=None):
        self._assert_train_mode()

        # store experiences for each agent
        for agent_id, exp in experiences_by_agent.items():
<<<<<<< HEAD
            exp.update({"loss": [1e8] * len(exp[next(iter(exp))])})
            self.agent_dict[agent_id].store_experiences(exp)

        for agent in self.agent_dict.values():
            agent.train()

        # update exploration rates
        if self._explorer is not None:
            self._explorer.update(performance)
=======
            exp.update({"loss": [1e8] * len(list(exp.values())[0])})
            self.agent_dict[agent_id].store_experiences(exp)

        for agent in self.agent_dict.values():
            agent.train()
>>>>>>> 1d5d6954
<|MERGE_RESOLUTION|>--- conflicted
+++ resolved
@@ -5,49 +5,29 @@
 from torch.optim import RMSprop
 
 from .agent import CIMAgent
-<<<<<<< HEAD
-from maro.rl import AgentMode, SimpleAgentManager, LearningModel, DecisionLayers, DQN, DQNHyperParams, ColumnBasedStore
-from maro.utils import set_seeds
-
-
-def create_dqn_agents(agent_id_list, mode, config):
-    is_trainable = mode in {AgentMode.TRAIN, AgentMode.TRAIN_INFERENCE}
-=======
 from maro.rl import SimpleAgentManager, LearningModel, FullyConnectedNet, DQN, DQNHyperParams, ColumnBasedStore
 from maro.utils import set_seeds
 
 
 def create_dqn_agents(agent_id_list, config):
->>>>>>> 1d5d6954
     num_actions = config.algorithm.num_actions
     set_seeds(config.seed)
     agent_dict = {}
     for agent_id in agent_id_list:
         eval_model = LearningModel(
-<<<<<<< HEAD
-            decision_layers=DecisionLayers(
-                name=f'{agent_id}.policy', input_dim=config.algorithm.input_dim, output_dim=num_actions,
-=======
             decision_layers=FullyConnectedNet(
                 name=f'{agent_id}.policy',
                 input_dim=config.algorithm.input_dim,
                 output_dim=num_actions,
->>>>>>> 1d5d6954
                 activation=nn.LeakyReLU, **config.algorithm.model
             )
         )
 
         algorithm = DQN(
             eval_model=eval_model,
-<<<<<<< HEAD
-            optimizer_cls=RMSprop if is_trainable else None,
-            optimizer_params=config.algorithm.optimizer if is_trainable else None,
-            loss_func=nn.functional.smooth_l1_loss if is_trainable else None,
-=======
             optimizer_cls=RMSprop,
             optimizer_params=config.algorithm.optimizer,
             loss_func=nn.functional.smooth_l1_loss,
->>>>>>> 1d5d6954
             hyper_params=DQNHyperParams(
                 **config.algorithm.hyper_parameters,
                 num_actions=num_actions
@@ -55,17 +35,12 @@
         )
 
         experience_pool = ColumnBasedStore(**config.experience_pool)
-<<<<<<< HEAD
-        agent_dict[agent_id] = CIMAgent(name=agent_id, mode=mode, algorithm=algorithm, experience_pool=experience_pool,
-                                        **config.training_loop_parameters)
-=======
         agent_dict[agent_id] = CIMAgent(
             name=agent_id,
             algorithm=algorithm,
             experience_pool=experience_pool,
             **config.training_loop_parameters
         )
->>>>>>> 1d5d6954
 
     return agent_dict
 
@@ -76,20 +51,8 @@
 
         # store experiences for each agent
         for agent_id, exp in experiences_by_agent.items():
-<<<<<<< HEAD
-            exp.update({"loss": [1e8] * len(exp[next(iter(exp))])})
-            self.agent_dict[agent_id].store_experiences(exp)
-
-        for agent in self.agent_dict.values():
-            agent.train()
-
-        # update exploration rates
-        if self._explorer is not None:
-            self._explorer.update(performance)
-=======
             exp.update({"loss": [1e8] * len(list(exp.values())[0])})
             self.agent_dict[agent_id].store_experiences(exp)
 
         for agent in self.agent_dict.values():
-            agent.train()
->>>>>>> 1d5d6954
+            agent.train()