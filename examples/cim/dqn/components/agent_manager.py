--- conflicted
+++ resolved
@@ -5,12 +5,8 @@
 from torch.optim import RMSprop
 
 from maro.rl import (
-<<<<<<< HEAD
-    ColumnBasedStore, DQN, DQNConfig, FullyConnectedBlock, MultiTaskLearningModel, LearningModule, SimpleAgentManager,
+    ColumnBasedStore, DQN, DQNConfig, FullyConnectedBlock, LearningModel, LearningModule, SimpleAgentManager,
     OptimizerOptions
-=======
-    ColumnBasedStore, DQN, DQNHyperParams, FullyConnectedBlock, SimpleAgentManager, SingleHeadLearningModel
->>>>>>> 0d0d03d1
 )
 from maro.utils import set_seeds
 
@@ -22,12 +18,8 @@
     set_seeds(config.seed)
     agent_dict = {}
     for agent_id in agent_id_list:
-<<<<<<< HEAD
         q_module = LearningModule(
             "q_value",
-=======
-        q_model = SingleHeadLearningModel(
->>>>>>> 0d0d03d1
             [FullyConnectedBlock(
                 name=f'{agent_id}.q_value',
                 input_dim=config.algorithm.input_dim,
@@ -40,19 +32,10 @@
         )
 
         algorithm = DQN(
-<<<<<<< HEAD
-            core_model=MultiTaskLearningModel(q_module),
+            core_model=LearningModel(q_module),
             config=DQNConfig(
                 **config.algorithm.config,
                 loss_cls=nn.SmoothL1Loss,
-=======
-            q_model=q_model,
-            optimizer_cls=RMSprop,
-            optimizer_params=config.algorithm.optimizer,
-            loss_func=nn.functional.smooth_l1_loss,
-            hyper_params=DQNHyperParams(
-                **config.algorithm.hyper_parameters,
->>>>>>> 0d0d03d1
                 num_actions=num_actions
             )
         )
