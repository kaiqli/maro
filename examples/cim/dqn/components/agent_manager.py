# Copyright (c) Microsoft Corporation.
# Licensed under the MIT license.

import torch.nn as nn
from torch.optim import RMSprop

from maro.rl import (
<<<<<<< HEAD
    ColumnBasedStore, DQN, DQNConfig, EpsilonGreedyExplorer, FullyConnectedBlock, LearningModel, LearningModule,
=======
    ColumnBasedStore, DQN, DQNConfig, EpsilonGreedyExplorer, FullyConnectedBlock, LearningModuleManager, LearningModule,
>>>>>>> bf680a4c
    OptimizerOptions, SimpleAgentManager
)
from maro.utils import set_seeds

from .agent import DQNAgent


def create_dqn_agents(agent_id_list, config):
    num_actions = config.algorithm.num_actions
    set_seeds(config.seed)
    agent_dict = {}
    for agent_id in agent_id_list:
        q_module = LearningModule(
            "q_value",
            [FullyConnectedBlock(
                input_dim=config.algorithm.input_dim,
                output_dim=num_actions,
                activation=nn.LeakyReLU,
                is_head=True,
                **config.algorithm.model
            )],
            optimizer_options=OptimizerOptions(cls=RMSprop, params=config.algorithm.optimizer)
        )

        algorithm = DQN(
<<<<<<< HEAD
            model=LearningModel(q_module),
            config=DQNConfig(
                **config.algorithm.config,
                loss_cls=nn.SmoothL1Loss
=======
            model=LearningModuleManager(q_module),
            config=DQNConfig(
                **config.algorithm.config,
                loss_cls=nn.SmoothL1Loss,
                num_actions=num_actions
>>>>>>> bf680a4c
            )
        )

        experience_pool = ColumnBasedStore(**config.experience_pool)
        agent_dict[agent_id] = DQNAgent(
            agent_id, algorithm, EpsilonGreedyExplorer(num_actions), experience_pool,
            **config.training_loop_parameters
        )

    return agent_dict


class DQNAgentManager(SimpleAgentManager):
    def train(self, experiences_by_agent, performance=None):
        self._assert_train_mode()

        # store experiences for each agent
        for agent_id, exp in experiences_by_agent.items():
            exp.update({"loss": [1e8] * len(list(exp.values())[0])})
            self.agent_dict[agent_id].store_experiences(exp)

        for agent in self.agent_dict.values():
            agent.train()<|MERGE_RESOLUTION|>--- conflicted
+++ resolved
@@ -5,11 +5,7 @@
 from torch.optim import RMSprop
 
 from maro.rl import (
-<<<<<<< HEAD
-    ColumnBasedStore, DQN, DQNConfig, EpsilonGreedyExplorer, FullyConnectedBlock, LearningModel, LearningModule,
-=======
     ColumnBasedStore, DQN, DQNConfig, EpsilonGreedyExplorer, FullyConnectedBlock, LearningModuleManager, LearningModule,
->>>>>>> bf680a4c
     OptimizerOptions, SimpleAgentManager
 )
 from maro.utils import set_seeds
@@ -35,18 +31,10 @@
         )
 
         algorithm = DQN(
-<<<<<<< HEAD
-            model=LearningModel(q_module),
+            model=LearningModuleManager(q_module),
             config=DQNConfig(
                 **config.algorithm.config,
                 loss_cls=nn.SmoothL1Loss
-=======
-            model=LearningModuleManager(q_module),
-            config=DQNConfig(
-                **config.algorithm.config,
-                loss_cls=nn.SmoothL1Loss,
-                num_actions=num_actions
->>>>>>> bf680a4c
             )
         )
 
@@ -60,7 +48,7 @@
 
 
 class DQNAgentManager(SimpleAgentManager):
-    def train(self, experiences_by_agent, performance=None):
+    def train(self, experiences_by_agent):
         self._assert_train_mode()
 
         # store experiences for each agent
